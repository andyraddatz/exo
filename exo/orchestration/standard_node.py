import numpy as np
import json
import asyncio
import uuid
import time
import traceback
from typing import List, Dict, Optional, Tuple, Union, Set
from exo.networking import Discovery, PeerHandle, Server
from exo.inference.inference_engine import InferenceEngine, Shard
from .node import Node
from exo.topology.topology import Topology
from exo.topology.device_capabilities import device_capabilities
from exo.topology.partitioning_strategy import Partition, PartitioningStrategy, map_partitions_to_shards
from exo import DEBUG
from exo.helpers import AsyncCallbackSystem
from exo.viz.topology_viz import TopologyViz
from exo.download.hf.hf_helpers import RepoProgressEvent
from exo.inference.inference_engine import get_inference_engine, InferenceEngine
from exo.download.hf.hf_shard_download import HFShardDownloader

class StandardNode(Node):
  def __init__(
    self,
    _id: str,
    server: Server,
    inference_engine: InferenceEngine,
    discovery: Discovery,
    partitioning_strategy: PartitioningStrategy = None,
    max_generate_tokens: int = 1024,
    default_sample_temperature: float = 0.0,
    topology_viz: Optional[TopologyViz] = None,
    shard_downloader: Optional[HFShardDownloader] = None,
  ):
    self.id = _id
    self.inference_engine = inference_engine
    self.server = server
    self.discovery = discovery
    self.partitioning_strategy = partitioning_strategy
    self.peers: List[PeerHandle] = {}
    self.topology: Topology = Topology()
    self.device_capabilities = device_capabilities()
    self.buffered_token_output: Dict[str, Tuple[List[int], bool]] = {}
    self.buffered_logits: Dict[str, List[np.ndarray]] = {}
    self.buffered_inputs: Dict[str, List[np.ndarray]] = {}
    self.max_generate_tokens = max_generate_tokens
    self.topology_viz = topology_viz
    self.default_sample_temperature = default_sample_temperature
    self._on_token = AsyncCallbackSystem[str, Tuple[str, List[int], bool]]()
    self._on_opaque_status = AsyncCallbackSystem[str, Tuple[str, str]]()
    self._on_opaque_status.register("node_status").on_next(self.on_node_status)
    self.node_download_progress: Dict[str, RepoProgressEvent] = {}
    self.topology_inference_engines_pool: List[List[str]] = []
    self.shard_downloader = shard_downloader

  async def start(self, wait_for_peers: int = 0) -> None:
    await self.server.start()
    await self.discovery.start()
    await self.update_peers(wait_for_peers)
    await self.collect_topology()
    if DEBUG >= 2: print(f"Collected topology: {self.topology}")
    asyncio.create_task(self.periodic_topology_collection(1.0))

  async def stop(self) -> None:
    await self.discovery.stop()
    await self.server.stop()

  def on_node_status(self, request_id, opaque_status):
    try:
      status_data = json.loads(opaque_status)
      if status_data.get("type", "") == "supported_inference_engines":
        node_id = status_data.get("node_id")
        engines = status_data.get("engines", [])
        self.topology_inference_engines_pool.append(engines)
      if status_data.get("type", "") == "node_status":
        if status_data.get("status", "").startswith("start_"):
          self.current_topology.active_node_id = status_data.get("node_id")
        elif status_data.get("status", "").startswith("end_"):
          if status_data.get("node_id") == self.current_topology.active_node_id:
            self.current_topology.active_node_id = None
      download_progress = None
      if status_data.get("type", "") == "download_progress":
        if DEBUG >= 8: print(f"Download progress from {status_data.get('node_id')}: {status_data.get('progress')}")
        download_progress = RepoProgressEvent.from_dict(status_data.get('progress'))
        self.node_download_progress[status_data.get('node_id')] = download_progress
      if self.topology_viz:
        self.topology_viz.update_visualization(self.current_topology, self.partitioning_strategy.partition(self.current_topology), self.id, self.node_download_progress)
    except Exception as e:
      if DEBUG >= 1: print(f"Error updating visualization: {e}")
      if DEBUG >= 1: traceback.print_exc()

  def get_supported_inference_engines(self):
    supported_engine_names = []
    if self.inference_engine.__class__.__name__ == 'MLXDynamicShardInferenceEngine':
      supported_engine_names.append('mlx')
      supported_engine_names.append('tinygrad')
    else:
      supported_engine_names.append('tinygrad')
    return supported_engine_names

  async def broadcast_supported_engines(self, supported_engines_names: List[str]):
    status_message = json.dumps({"type": "supported_inference_engines", "node_id": self.id, "engines": supported_engines_names})
    await self.broadcast_opaque_status("", status_message)

  def get_topology_inference_engines(self) -> List[List[str]]:
    return self.topology_inference_engines_pool
  
  async def process_inference_result(
    self,
    shard,
    result: np.ndarray,
    request_id: Optional[str] = None,
    inference_state: Optional[dict] = None,
  ):
<<<<<<< HEAD
    if shard.model_id != 'stable-diffusion-2-1-base':
      if request_id not in self.buffered_token_output:
        self.buffered_token_output[request_id] = ([], False)
      is_finished = len(self.buffered_token_output[request_id][0]) >= self.max_generate_tokens
      if shard.is_last_layer() and not is_finished:
        token = await self.inference_engine.sample(result)
        self.buffered_token_output[request_id][0].append(token.item())
        intermediate_result = self.buffered_token_output[request_id][0]
        if DEBUG >= 2: print(f"[{request_id}] result size: {result.size}, is finished: {is_finished}, buffered tokens: {len(self.buffered_token_output[request_id][0])}")
        is_finished = token.item() == self.inference_engine.tokenizer.eos_token_id
        forward = token.reshape(1, -1)
      else:
        forward = result
=======
    if request_id not in self.buffered_token_output:
      self.buffered_token_output[request_id] = ([], False)
    is_finished = len(self.buffered_token_output[request_id][0]) >= self.max_generate_tokens
    if shard.is_last_layer() and not is_finished:
      token = await self.inference_engine.sample(result, temp=self.default_sample_temperature)
      await self.inference_engine.ensure_shard(shard)
      self.buffered_token_output[request_id][0].append(token.item())
      if DEBUG >= 2: print(f"[{request_id}] result size: {result.size}, is finished: {is_finished}, buffered tokens: {len(self.buffered_token_output[request_id][0])}")
      is_finished = token.item() == self.inference_engine.tokenizer.eos_token_id
      forward = token.reshape(1, -1)
      self.trigger_on_token_callbacks(request_id, self.buffered_token_output[request_id][0], is_finished)
      asyncio.create_task(self.broadcast_result(request_id, self.buffered_token_output[request_id][0], is_finished))
>>>>>>> 46e202ad
    else:
      await self.inference_engine.ensure_shard(shard)
      is_finished = inference_state.get('is_finished', False)
      intermediate_result, inference_state = self.handle_stable_diffusion(inference_state, result)
      forward = result
    if shard.is_last_layer():
      asyncio.create_task(self.broadcast_result(request_id, intermediate_result, is_finished))
      self.trigger_on_token_callbacks(request_id, intermediate_result, is_finished)
    if is_finished:
      if shard.model_id != 'stable-diffusion-2-1-base':
          self.buffered_token_output[request_id] = (self.buffered_token_output[request_id][0], True)
          intermediate_result = self.buffered_token_output[request_id][0]
    else:
      asyncio.create_task(self.forward_tensor(shard, forward, request_id, self.get_partition_index(offset = 1), inference_state))

    return np.array(intermediate_result)
  
  async def process_prompt(
    self,
    base_shard: Shard,
    prompt: str,
    request_id: Optional[str] = None,
    inference_state: Optional[dict] = {},
  ) -> Optional[np.ndarray]:
    shard = self.get_current_shard(base_shard)
    asyncio.create_task(
      self.broadcast_opaque_status(
        request_id,
        json.dumps({
          "type": "node_status",
          "node_id": self.id,
          "status": "start_process_prompt",
          "base_shard": base_shard.to_dict(),
          "shard": shard.to_dict(),
          "prompt": prompt,
          "request_id": request_id,
        }),
      )
    )
    start_time = time.perf_counter_ns()
    resp = await self._process_prompt(base_shard, prompt, request_id, inference_state)
    end_time = time.perf_counter_ns()
    elapsed_time_ns = end_time - start_time
    asyncio.create_task(
      self.broadcast_opaque_status(
        request_id,
        json.dumps({
          "type": "node_status",
          "node_id": self.id,
          "status": "end_process_prompt",
          "base_shard": base_shard.to_dict(),
          "shard": shard.to_dict(),
          "prompt": prompt,
          "request_id": request_id,
          "elapsed_time_ns": elapsed_time_ns,
          "result_size": resp.size if resp is not None else 0,
        }),
      )
    )
    return resp

  async def _process_prompt(self, base_shard: Shard, prompt: str, request_id: Optional[str] = None, inference_state: Optional[dict] = None) -> Optional[np.ndarray]:
    if request_id is None:
      request_id = str(uuid.uuid4())
    shard = self.get_current_shard(base_shard)
    if DEBUG >= 2: print(f"[{request_id}] process prompt: {base_shard=} {shard=} {prompt=}")
    if not shard.is_first_layer():
      if DEBUG >= 2: print(f"[{request_id}] forwarding to next shard: {base_shard=} {shard=} {prompt=}")
      resp = await self.forward_prompt(shard, prompt, request_id, 0, inference_state)
      return None
    else:
      result,inference_state = await self.inference_engine.infer_prompt(request_id, shard, prompt, inference_state)
      ret = await self.process_inference_result(shard, result, request_id, inference_state) 
      return result

  async def process_tensor(
    self,
    base_shard: Shard,
    tensor: np.ndarray,
    request_id: Optional[str] = None,
    inference_state: Optional[dict] = None,
  ) -> Optional[np.ndarray]:
    shard = self.get_current_shard(base_shard)
    asyncio.create_task(
      self.broadcast_opaque_status(
        request_id,
        json.dumps({
          "type": "node_status",
          "node_id": self.id,
          "status": "start_process_tensor",
          "base_shard": base_shard.to_dict(),
          "shard": shard.to_dict(),
          "tensor_size": tensor.size,
          "tensor_shape": tensor.shape,
          "request_id": request_id,
        }),
      )
    )
    start_time = time.perf_counter_ns()
    resp = await self._process_tensor(shard, tensor, request_id, inference_state)
    end_time = time.perf_counter_ns()
    elapsed_time_ns = end_time - start_time
    asyncio.create_task(
      self.broadcast_opaque_status(
        request_id,
        json.dumps({
          "type": "node_status",
          "node_id": self.id,
          "status": "end_process_tensor",
          "base_shard": base_shard.to_dict(),
          "shard": shard.to_dict(),
          "request_id": request_id,
          "elapsed_time_ns": elapsed_time_ns,
          "result_size": resp.size if resp is not None else 0,
        }),
      )
    )
    return resp

  async def _process_tensor(
    self,
    base_shard: Shard,
    tensor: np.ndarray,
    request_id: Optional[str] = None,
    inference_state: Optional[dict] = None,
  ) -> Optional[np.ndarray]:
    if request_id is None:
      request_id = str(uuid.uuid4())
    shard = self.get_current_shard(base_shard)

    if DEBUG >= 1: print(f"[{request_id}] process_tensor: {tensor.size=} {tensor.shape=}")
    try:
      result, inference_state = await self.inference_engine.infer_tensor(request_id, shard, tensor, inference_state)
      ret = await self.process_inference_result(shard, result, request_id, inference_state) 
      return ret
    except Exception as e:
      print(f"Error processing tensor for shard {shard}: {e}")
      traceback.print_exc()
      return None

  async def forward_prompt(
    self,
    base_shard: Shard,
    prompt: str,
    request_id: str,
    target_index: int,
    inference_state: Optional[dict] = None,
  ) -> None:
    if DEBUG >= 1: print(f"target partition index: {target_index}")
    target_id = self.partitioning_strategy.partition(self.topology)[target_index].node_id
    next_shard = self.get_current_shard(base_shard, target_index)
    if DEBUG >= 2: print(f"Computed target from: {base_shard} {target_index}, {self.topology}. next shard: {next_shard}")
    if target_id == self.id:
      await self.process_prompt(next_shard, prompt, request_id)
    else:
      target_peer = next((p for p in self.peers if p.id() == target_id), None)
      if not target_peer:
        raise ValueError(f"Peer for {target_index} not found")
      if DEBUG >= 1: print(f"Sending prompt to {target_peer.id()}: {prompt}")
      await target_peer.send_prompt(next_shard, prompt, request_id=request_id, inference_state=inference_state)
  
  async def forward_tensor(
    self,
    base_shard: Shard,
    tensor: np.ndarray,
    request_id: str,
    target_index: int,
    inference_state: Optional[dict] = None,
  ) -> None:
    if DEBUG >= 1: print(f"target partition index: {target_index}")
    target_id = self.partitioning_strategy.partition(self.topology)[target_index].node_id
    next_shard = self.get_current_shard(base_shard, target_index)
    if DEBUG >= 2: print(f"Computed target from: {base_shard} {target_index}, {self.topology}. target shard: {next_shard}")
    if target_id == self.id:
      await self.process_tensor(next_shard, tensor, request_id, inference_state)
    else:
      target_peer = next((p for p in self.peers if p.id() == target_id), None)
      if not target_peer:
        raise ValueError(f"Peer for {target_index} not found")
      if DEBUG >= 1: print(f"Sending tensor to {target_peer.id()}: {tensor}")
      await target_peer.send_tensor(next_shard, tensor, request_id=request_id, inference_state=inference_state)

  def get_partition_index(self, offset: int = 0):
    if not self.partitioning_strategy:
      if DEBUG >= 1: print("No partitioning strategy found. Skipping forward.")
      return None
    partitions = self.partitioning_strategy.partition(self.topology)
    current_partition_index = next((i for i, p in enumerate(partitions) if p.node_id == self.id), None)
    if current_partition_index is None:
      raise ValueError(f"No current partition found for node: {self.id}")
    return (current_partition_index + offset) % len(partitions)

  def get_current_shard(self, base_shard: Shard, index: Optional[int] = None) -> Shard:
    if index is None:
      index = self.get_partition_index()
    partitions = self.partitioning_strategy.partition(self.topology)
    shards = map_partitions_to_shards(partitions, base_shard.n_layers, base_shard.model_id)
    return shards[index]

  async def update_peers(self, wait_for_peers: int = 0) -> bool:
    next_peers = await self.discovery.discover_peers(wait_for_peers)
    current_peer_ids = {peer.id() for peer in self.peers}
    next_peer_ids = {peer.id() for peer in next_peers}
    peers_added = [peer for peer in next_peers if peer.id() not in current_peer_ids]
    peers_removed = [peer for peer in self.peers if peer.id() not in next_peer_ids]
    peers_updated = [peer for peer in next_peers if peer.id() in current_peer_ids and any(p.addr() != peer.addr() for p in self.peers if p.id() == peer.id())]
    peers_unchanged = [peer for peer in next_peers if peer.id() in current_peer_ids and all(p.addr() == peer.addr() for p in self.peers if p.id() == peer.id())]
    peers_to_disconnect = [peer for peer in peers_removed if await peer.is_connected()]
    peers_to_connect = [peer for peer in peers_added + peers_updated + peers_unchanged if not await peer.is_connected()]

    def _pretty(peers: List[PeerHandle]) -> List[str]:
      return [f"{peer.id()}@{peer.addr()}" for peer in peers]

    if DEBUG >= 2:
      print(f"update_peers: added={peers_added} removed={peers_removed} updated={peers_updated} unchanged={peers_unchanged} to_disconnect={peers_to_disconnect} to_connect={peers_to_connect}")

    async def disconnect_with_timeout(peer, timeout=5):
      try:
        await asyncio.wait_for(peer.disconnect(), timeout)
        return True
      except Exception as e:
        print(f"Error disconnecting peer {peer.id()}@{peer.addr()}: {e}")
        traceback.print_exc()
        return False

    async def connect_with_timeout(peer, timeout=5):
      try:
        await asyncio.wait_for(peer.connect(), timeout)
        return True
      except Exception as e:
        print(f"Error connecting peer {peer.id()}@{peer.addr()}: {e}")
        traceback.print_exc()
        return False

    disconnect_results = await asyncio.gather(*(disconnect_with_timeout(peer) for peer in peers_to_disconnect), return_exceptions=True)
    connect_results = await asyncio.gather(*(connect_with_timeout(peer) for peer in peers_to_connect), return_exceptions=True)

    successful_disconnects = [peer for peer, result in zip(peers_to_disconnect, disconnect_results) if result is True]
    failed_disconnects = [peer for peer, result in zip(peers_to_disconnect, disconnect_results) if result is False]
    successful_connects = [peer for peer, result in zip(peers_to_connect, connect_results) if result is True]
    failed_connects = [peer for peer, result in zip(peers_to_connect, connect_results) if result is False]
    if DEBUG >= 1:
      if successful_disconnects: print(f"Successfully disconnected peers: {_pretty(successful_disconnects)}")
      if failed_disconnects: print(f"Failed to disconnect peers: {_pretty(failed_disconnects)}")
      if successful_connects: print(f"Successfully connected peers: {_pretty(successful_connects)}")
      if failed_connects: print(f"Failed to connect peers: {_pretty(failed_connects)}")

    self.peers = next_peers
    return len(peers_added) > 0 or len(peers_removed) > 0 or len(peers_updated) > 0

  async def select_best_inference_engine(self):
    if self.inference_engine.__class__.__name__ == 'DummyInferenceEngine': return
    supported_engines = self.get_supported_inference_engines()
    await self.broadcast_supported_engines(supported_engines)
    if len(self.get_topology_inference_engines()):
      self.inference_engine = get_inference_engine(supported_engines[0], self.shard_downloader)

  async def periodic_topology_collection(self, interval: int):
    while True:
      await asyncio.sleep(interval)
      try:
        did_peers_change = await self.update_peers()
        if DEBUG >= 2: print(f"{did_peers_change=}")
        if did_peers_change:
          await self.collect_topology()
          await self.select_best_inference_engine()
      except Exception as e:
        print(f"Error collecting topology: {e}")
        traceback.print_exc()

  async def get_inference_result(self, request_id: str) -> Tuple[Optional[np.ndarray], bool]:
    if request_id not in self.buffered_token_output:
      return None, False
    return np.array(self.buffered_token_output[request_id][0]), self.buffered_token_output[request_id][1]

  async def collect_topology(self, visited: set[str] = set(), max_depth: int = 4) -> Topology:
    next_topology = Topology()
    next_topology.update_node(self.id, self.device_capabilities)

    if DEBUG >= 2: print(f"Collecting topology {max_depth=} {visited=}")

    prev_visited = visited.copy()
    visited.add(self.id)
    visited.update(p.id() for p in self.peers)

    for peer in self.peers:
      next_topology.update_node(peer.id(), peer.device_capabilities())
      next_topology.add_edge(self.id, peer.id())

      if peer.id() in prev_visited:
        continue

      if max_depth <= 0:
        if DEBUG >= 2: print("Max depth reached. Skipping...")
        continue

      try:
        other_topology = await asyncio.wait_for(peer.collect_topology(visited, max_depth=max_depth - 1), timeout=5.0)
        if DEBUG >= 2: print(f"Collected topology from: {peer.id()}: {other_topology}")
        self.topology.merge(other_topology)
      except Exception as e:
        print(f"Error collecting topology from {peer.id()}: {e}")
        traceback.print_exc()

    next_topology.active_node_id = self.topology.active_node_id  # this is not so clean.
    self.topology = next_topology
    if self.topology_viz:
      self.topology_viz.update_visualization(self.current_topology, self.partitioning_strategy.partition(self.current_topology), self.id)
    return next_topology

  @property
  def on_token(self) -> AsyncCallbackSystem[str, Tuple[str, List[int], bool]]:
    return self._on_token

  @property
  def on_opaque_status(self) -> AsyncCallbackSystem[str, Tuple[str, str]]:
    return self._on_opaque_status

  def trigger_on_token_callbacks(self, request_id: str, tokens: List[int], is_finished: bool) -> None:
    if DEBUG >= 2: print(f"Triggering all on_token callbacks with {request_id=} num_tokens={len(tokens)} {is_finished=}")
    self.on_token.trigger_all(request_id, tokens, is_finished)
  
  async def broadcast_result(self, request_id: str, result: List[int], is_finished: bool) -> None:
    async def send_result_to_peer(peer):
      try:
        await asyncio.wait_for(peer.send_result(request_id, result, is_finished), timeout=15.0)
      except asyncio.TimeoutError:
        print(f"Timeout broadcasting result to {peer.id()}")
      except Exception as e:
        print(f"Error broadcasting result to {peer.id()}: {e}")
        traceback.print_exc()

    await asyncio.gather(*[send_result_to_peer(peer) for peer in self.peers], return_exceptions=True)

  async def broadcast_opaque_status(self, request_id: str, status: str) -> None:
    if DEBUG >= 8: print(f"Broadcasting opaque status: {request_id=} {status=}")

    async def send_status_to_peer(peer):
      try:
        await asyncio.wait_for(peer.send_opaque_status(request_id, status), timeout=15.0)
      except asyncio.TimeoutError:
        print(f"Timeout sending opaque status to {peer.id()}")
      except Exception as e:
        print(f"Error sending opaque status to {peer.id()}: {e}")
        traceback.print_exc()

    await asyncio.gather(*[send_status_to_peer(peer) for peer in self.peers], return_exceptions=True)
    # in the case of opaque status, we also want to receive our own opaque statuses
    self.on_opaque_status.trigger_all(request_id, status)

  @property
  def current_topology(self) -> Topology:
    return self.topology

  def handle_stable_diffusion(self, inference_state, result):
    if inference_state['is_step_finished']:
      inference_state['step']+=1
    progress = [inference_state['step'],inference_state['total_steps']]
    intermediate_result = result
    if progress[0] == progress[1]:
      intermediate_result = result
    return intermediate_result, inference_state<|MERGE_RESOLUTION|>--- conflicted
+++ resolved
@@ -111,13 +111,12 @@
     request_id: Optional[str] = None,
     inference_state: Optional[dict] = None,
   ):
-<<<<<<< HEAD
     if shard.model_id != 'stable-diffusion-2-1-base':
       if request_id not in self.buffered_token_output:
         self.buffered_token_output[request_id] = ([], False)
       is_finished = len(self.buffered_token_output[request_id][0]) >= self.max_generate_tokens
       if shard.is_last_layer() and not is_finished:
-        token = await self.inference_engine.sample(result)
+        token = await self.inference_engine.sample(result, temp = self.default_sample_temperature)
         self.buffered_token_output[request_id][0].append(token.item())
         intermediate_result = self.buffered_token_output[request_id][0]
         if DEBUG >= 2: print(f"[{request_id}] result size: {result.size}, is finished: {is_finished}, buffered tokens: {len(self.buffered_token_output[request_id][0])}")
@@ -125,20 +124,6 @@
         forward = token.reshape(1, -1)
       else:
         forward = result
-=======
-    if request_id not in self.buffered_token_output:
-      self.buffered_token_output[request_id] = ([], False)
-    is_finished = len(self.buffered_token_output[request_id][0]) >= self.max_generate_tokens
-    if shard.is_last_layer() and not is_finished:
-      token = await self.inference_engine.sample(result, temp=self.default_sample_temperature)
-      await self.inference_engine.ensure_shard(shard)
-      self.buffered_token_output[request_id][0].append(token.item())
-      if DEBUG >= 2: print(f"[{request_id}] result size: {result.size}, is finished: {is_finished}, buffered tokens: {len(self.buffered_token_output[request_id][0])}")
-      is_finished = token.item() == self.inference_engine.tokenizer.eos_token_id
-      forward = token.reshape(1, -1)
-      self.trigger_on_token_callbacks(request_id, self.buffered_token_output[request_id][0], is_finished)
-      asyncio.create_task(self.broadcast_result(request_id, self.buffered_token_output[request_id][0], is_finished))
->>>>>>> 46e202ad
     else:
       await self.inference_engine.ensure_shard(shard)
       is_finished = inference_state.get('is_finished', False)
